# Qumulo Snapshots
This repository contains a tool for analyzing and reporting snapshot capacity usage on a Qumulo cluster.

## Features

- **Snapshot Grouping**:
<<<<<<< HEAD
  - Group snapshots by `policy_id` or `source_file_id`.

    **Policy-Based Grouping**: 
     - Snapshots are grouped by their associated policies.
     - Manually created (on-demand) snapshots are displayed individually for better visibility.

    **Path-Based Grouping**: 
     - Snapshots are grouped by the file paths they cover.

- **Usage Reports**:
  - Generate detailed reports of snapshot usage. 

=======
  - Group snapshots by `policy_id` and `source_file_id`.
- **Usage Reports**:
  - Generate detailed reports of snapshot usage.
>>>>>>> daefad81
- **Size Calculation**:
  - Calculate sizes for on-demand and policy-based snapshots.
- **Report Output**:
  - Save reports as CSV files or display them on the console (default).

## Installation

### Prerequisites

1. **Python 3.8+**
2. **Required Dependencies**:
   Install qumulo_api using pip:
   ```bash
   pip install -r requirements.txt
Qumulo Api minimum version of 5.1.3 (check with pip list | grep qumulo)

## Usage

The `snap.py` script provides tools for managing and reporting on snapshots in a Qumulo cluster. Below are the details on how to use the script.

---

### Command Syntax

```bash
python3 snap.py --ip <QUMULO_IP> --username <USERNAME> --password <PASSWORD> --action <ACTION> [--filename <FILE_NAME>]
```
### Command Line Options

| Option       | Description                                                   | Required |
|--------------|---------------------------------------------------------------|----------|
| `--ip`       | IP address of the Qumulo cluster.                             | Yes      |
| `--username` | Username for authentication on the Qumulo cluster.            | Yes      |
| `--password` | Password for authentication on the Qumulo cluster.            | Yes      |
| `--action`   | Action to perform:                                            | Yes      |
|              | `1` - Generate snapshot usage report.                         |          |
|              | `2` - Placeholder.                                            |          |
| `--filename` | (Optional) Specify a file name to save the report as CSV.      | No       |

Examples
1. Generate Snapshot Usage Report
Group snapshots by policy_id and generate a usage report displayed in the console:

```bash
python3 snap.py --ip 192.168.1.1 --username admin --password secret --action 1
```

2. Generate Snapshot Usage Report Saved as CSV
Save the snapshot usage report to a file called snapshot_usage.csv:

```bash
python3 snap.py --ip 192.168.1.1 --username admin --password secret --action 1 --filename snapshot_usage.csv
```
### Output 
```bash
2024-12-31 04:29:04,238 - __main__ - INFO - Successfully logged in.
2024-12-31 04:29:04,240 - __main__ - INFO - Retrieved 55 snapshots.
2024-12-31 04:29:04,244 - __main__ - INFO - Total capacity reported 38.1GiB
2024-12-31 04:29:04,358 - __main__ - INFO - Grouped snapshots into 4 groups based on policy_id.
2024-12-31 04:29:04,384 - __main__ - INFO - Snapshot Report by policy_id: 

Policy ID           Path                Snapshot Name(s)    Size                Snapshot ID(s)      Expiration Dates    
----------------------------------------------------------------------------------------------------
on_demand           /upgrades/          2_test              4.0KiB              2                   N/A                 
on_demand           /upgrades/          59_upg1             8.0KiB              59                  N/A                 
on_demand           /upgrades/          61_tes1             4.0KiB              61                  N/A                 
on_demand           /upgrades/          63_fooo             4.0KiB              63                  N/A                 
on_demand           /test_locks/        84_test1            4.0KiB              84                  N/A                 
2                   /upgrades/          5_minutes_upgra...  16.0KiB             5, 6, 7, 8, 9, ...                      
1                   /upgrades/          78_yearly_upgra...  28.0KiB             78, 79, 80, 81,...  2025-01-01          
3                   /nfs1/              85_nfs_nfs1, 86...  4.0KiB              85, 86                                  
2024-12-31 04:29:04,496 - __main__ - INFO - Grouped snapshots into 3 groups based on source_file_id.
2024-12-31 04:29:04,503 - __main__ - INFO - Snapshot Report by source_file_id: 

Path ID             Path                Snapshot Name       Size                Snapshot ID(s)      
----------------------------------------------------------------------------------------------------
5                   /upgrades/          2_test, 5_minut...  38.1GiB             2, 5, 6, 7, 8, ...                      
2000003             /test_locks/        84_test1            4.0KiB              84                                      
2000004             /nfs1/              85_nfs_nfs1, 86...  4.0KiB              85, 86                  
```<|MERGE_RESOLUTION|>--- conflicted
+++ resolved
@@ -4,8 +4,7 @@
 ## Features
 
 - **Snapshot Grouping**:
-<<<<<<< HEAD
-  - Group snapshots by `policy_id` or `source_file_id`.
+  - Group snapshots by `policy_id` and `source_file_id`.
 
     **Policy-Based Grouping**: 
      - Snapshots are grouped by their associated policies.
@@ -15,13 +14,8 @@
      - Snapshots are grouped by the file paths they cover.
 
 - **Usage Reports**:
-  - Generate detailed reports of snapshot usage. 
-
-=======
-  - Group snapshots by `policy_id` and `source_file_id`.
-- **Usage Reports**:
   - Generate detailed reports of snapshot usage.
->>>>>>> daefad81
+  - Identify the top snapshots by size.
 - **Size Calculation**:
   - Calculate sizes for on-demand and policy-based snapshots.
 - **Report Output**:
